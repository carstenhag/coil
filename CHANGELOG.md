--- conflicted
+++ resolved
@@ -1,6 +1,5 @@
 # Changelog
 
-<<<<<<< HEAD
 ## [2.0.0-alpha01] - July 24, 2021
 
 - **Important**: The minimum supported API is now 21.
@@ -35,12 +34,11 @@
 - Add `ByteBuffer`s to the default supported data types.
 - Remove `toString` implementations from several classes.
 - Update OkHttp to 4.9.1.
-=======
+
 ## [1.3.1] - July 28, 2021
 
 - Update Jetpack Compose to `1.0.0`. Huge congrats to the Compose team on the [stable release](https://android-developers.googleblog.com/2021/07/jetpack-compose-announcement.html)!
 - Update `androidx.appcompat:appcompat-resources` to `1.3.1`.
->>>>>>> 14efef6d
 
 ## [1.3.0] - July 10, 2021
 
